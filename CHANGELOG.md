--- conflicted
+++ resolved
@@ -9,18 +9,16 @@
 
 ### Added
 
-<<<<<<< HEAD
 - Exposed `processVersionsFromYAML()` function for parsing and flattening YAML version strings
 - Exposed `workflowVersionToYAML()` function for getting workflow version as YAML string
 - Exposed `softwareVersionsToYAML()` function for combining version YAMLs from channels
 - Comprehensive documentation for all three new version utility functions
-=======
+
 ### Changed
 
 ### Fixed
 
 - Fix versions needed for build and tests
->>>>>>> 619e1be8
 
 ## [0.3.1] - 2025-09-12
 

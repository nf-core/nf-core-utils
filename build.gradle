--- conflicted
+++ resolved
@@ -2,11 +2,7 @@
     id 'io.nextflow.nextflow-plugin' version '1.0.0-beta.9'
 }
 
-<<<<<<< HEAD
-version = '0.4.0'
-=======
 version = '0.3.1'
->>>>>>> e7026e36
 
 nextflowPlugin {
     nextflowVersion = '25.04.0'

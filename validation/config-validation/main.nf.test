--- conflicted
+++ resolved
@@ -4,7 +4,6 @@
     script "../config-validation/main.nf"
     config "../config-validation/nextflow.config"
 
-<<<<<<< HEAD
     test("Validate configuration functions") {
 
         then {
@@ -15,8 +14,6 @@
         }
     }
 
-=======
->>>>>>> f54c3ce7
     test("monochrome_logs params enabled") {
 
         when {
@@ -27,17 +24,9 @@
 
         then {
             assert workflow.success
-<<<<<<< HEAD
             assert snapshot(
                 filterNextflowOutput(workflow.stdout + workflow.stderr, keepAnsi: true)
             ).match()
-=======
-
-            // Should complete successfully (the detailed logs are not captured in workflow.stdout by nf-test)
-            assert workflow.stdout.any { it.contains("Pipeline is starting") }
-            assert workflow.stdout.any { it.contains("Pipeline complete") }
-
-            // Snapshot basic successful execution
         }
     }
 
@@ -51,13 +40,9 @@
 
         then {
             assert workflow.success
-
-            // Should complete successfully
-            assert workflow.stdout.any { it.contains("Pipeline is starting") }
-            assert workflow.stdout.any { it.contains("Pipeline complete") }
-
-            // Snapshot integration scenario success
->>>>>>> f54c3ce7
+            assert snapshot(
+                filterNextflowOutput(workflow.stdout + workflow.stderr, keepAnsi: true)
+            ).match()
         }
     }
 }
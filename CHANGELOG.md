# Changelog

All notable changes to this project will be documented in this file.

The format is based on [Keep a Changelog](https://keepachangelog.com/en/1.1.0/),
and this project adheres to [Semantic Versioning](https://semver.org/spec/v2.0.0.html).

## [Unreleased]

### Added

<<<<<<< HEAD
- New `getGenomeAttribute()` function to retrieve genome attributes from `params.genomes` for the selected genome ([#24](https://github.com/nf-core/nf-core-utils/pull/24))

### Changed

- Enhanced `softwareVersionsToYAML()` to support mixed input sources including YAML strings, file paths, topic tuples, and maps ([#24](https://github.com/nf-core/nf-core-utils/pull/24))
- Improved Nextflow version detection in `workflowVersionToYAML()` with fallback to `NXF_VER` environment variable
- Changed pipeline start/complete messages from `log` to `TRACE` level to reduce console noise in normal operation
=======
### Changed

### Fixed

- Fix versions needed for build and tests
>>>>>>> 619e1be8

## [0.3.1] - 2025-09-12

### Changed

- Updated Nextflow Gradle plugin from version 0.0.1-alpha3 to 1.0.0-beta.9 for improved plugin development support
- Simplified publishing configuration to use standard Nextflow plugin registry format

## [0.3.0] - 2025-08-27

### Added

- Topic channel citation management system for automatic citation collection ([#4](https://github.com/nf-core/nf-core-utils/issues/4), [#8](https://github.com/nf-core/nf-core-utils/pull/8))
- Comprehensive citation management with topic channel support ([#8](https://github.com/nf-core/nf-core-utils/pull/8))
- Topic-based version utilities for progressive migration ([#7](https://github.com/nf-core/nf-core-utils/pull/7))
- Color formatting for profile validation error messages ([#5](https://github.com/nf-core/nf-core-utils/issues/5), [#14](https://github.com/nf-core/nf-core-utils/pull/14))
- Comprehensive validation test suites with nf-test and snapshot testing

### Changed

- Standardized parameter naming from snake_case to camelCase
- Restructured documentation with modular organization ([#15](https://github.com/nf-core/nf-core-utils/pull/15))
- Optimized NfcoreNotificationUtils for better performance and code quality

### Fixed

- Notification system null pointer exceptions
- Pipeline utilities implementation issues
- Validation race conditions and improved YAML serialization

## [0.2.0] - 2025-06-23

### Changed

- Rename `nf-utils` to `nf-core-utils` ([#127](https://github.com/nextflow-io/plugins/pull/127))

## [0.1.0] - 2025-05-21

### Added

- Port Nextflow Pipeline Utils functions
- Port nf-core Pipeline Utils functions
- Port references Utils functions

[unreleased]: https://github.com/nf-core/nf-core-utils/compare/v0.3.0...HEAD
[0.3.0]: https://github.com/nf-core/nf-core-utils/compare/v0.2.0...v0.3.0
[0.2.0]: https://github.com/nf-core/nf-core-utils/compare/v0.1.0...v0.2.0
[0.1.0]: https://github.com/nf-core/nf-core-utils/releases/tag/v0.1.0

<!-- TODO For future releases: [1.1.1]: https://github.com/olivierlacan/keep-a-changelog/compare/v1.1.0...v1.1.1 --><|MERGE_RESOLUTION|>--- conflicted
+++ resolved
@@ -9,7 +9,6 @@
 
 ### Added
 
-<<<<<<< HEAD
 - New `getGenomeAttribute()` function to retrieve genome attributes from `params.genomes` for the selected genome ([#24](https://github.com/nf-core/nf-core-utils/pull/24))
 
 ### Changed
@@ -17,13 +16,10 @@
 - Enhanced `softwareVersionsToYAML()` to support mixed input sources including YAML strings, file paths, topic tuples, and maps ([#24](https://github.com/nf-core/nf-core-utils/pull/24))
 - Improved Nextflow version detection in `workflowVersionToYAML()` with fallback to `NXF_VER` environment variable
 - Changed pipeline start/complete messages from `log` to `TRACE` level to reduce console noise in normal operation
-=======
-### Changed
 
 ### Fixed
 
 - Fix versions needed for build and tests
->>>>>>> 619e1be8
 
 ## [0.3.1] - 2025-09-12
 
